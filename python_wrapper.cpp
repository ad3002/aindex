#include <iostream>
#include <fstream>
#include <string>
#include "hash.hpp"
#include <vector>
#include "emphf/common.hpp"
#include <algorithm>
#include <sys/mman.h>


emphf::stl_string_adaptor str_adapter;

struct Hit {
    size_t rid;
    size_t start;
    std::string read;
    size_t pos;
    int ori;
    bool rev;
};

class AindexWrapper{

    size_t *positions = nullptr;
    size_t *indices = nullptr;

    size_t n = 0;
    uint32_t max_tf = 0;
    size_t indices_length = 0;

public:

    PHASH_MAP *hash_map;
    size_t n_reads = 0;
    std::map<size_t, uint32_t> start2rid;
    std::vector<size_t> start_positions;

    size_t *start_postitions_raw = nullptr;

    size_t reads_length = 0;
    char *reads = nullptr;

    AindexWrapper() {

    }

    ~AindexWrapper() {
        emphf::logger() << "NOTE: Calling aindex deconstructor..." << std::endl;
        if (positions != nullptr) munmap(positions, n*sizeof(size_t));
        if (indices != nullptr) munmap(indices, indices_length);
        if (reads != nullptr) munmap(reads, reads_length);

        if (start_postitions_raw != nullptr) delete[] start_postitions_raw;

        delete hash_map;

        reads = nullptr;
        indices = nullptr;
        positions = nullptr;

    }

    void load(std::string index_prefix){

        hash_map = new PHASH_MAP();
        // Load perfect hash into hash_map into memory
        emphf::logger() << "Reading index and hash..." << std::endl;
        std::string tf_file = index_prefix + ".tf.bin";
        std::string hash_filename = index_prefix + ".pf";
        emphf::logger() << "...files: " << index_prefix << std::endl;
        emphf::logger() << "...files: " << tf_file << std::endl;
        emphf::logger() << "...files: " << hash_filename << std::endl;
        load_hash(*hash_map, index_prefix, tf_file, hash_filename);
        emphf::logger() << "\tDone" << std::endl;
    }

    void load_hash_file(std::string hash_filename) {
        std::cout << "Loading only hash..." << std::endl;
        load_only_hash(*hash_map, hash_filename);
    }

    void load_reads(std::string reads_file) {
        // Memory map reads
        emphf::logger() << "Memory mapping reads file..." << std::endl;
        std::ifstream fout(reads_file, std::ios::in | std::ios::binary);
        fout.seekg(0, std::ios::end);
        size_t length = fout.tellg();
        fout.close();

        FILE* in = std::fopen(reads_file.c_str(), "rb");
        reads = (char*)mmap(NULL, length, PROT_READ|PROT_WRITE, MAP_PRIVATE, fileno(in), 0);
        if (reads == nullptr) {
            std::cerr << "Failed position loading" << std::endl;
            exit(10);
        }
        fclose(in);

        n_reads = 0;
        reads_length = length;

        for (size_t i=0; i < length; ++i) {
            if (reads[i] == '\n') n_reads += 1;
        }
        emphf::logger() << "\tloaded reads: " << n_reads << std::endl;

        emphf::logger() << "\tbuilding start pos index over reads: " << std::endl;
        start_postitions_raw = new size_t[n_reads+1];

        size_t rid = 0;
        for (size_t i=0; i < length; ++i) {
            if (reads[i] == '\n') {
                start_postitions_raw[rid] = i;
//                start2rid[i] = rid;
                rid += 1;
            }
        }
        emphf::logger() << "\tDone" << std::endl;

    }

    void load_index(std::string aindex_prefix, uint32_t _max_tf) {
        // Load aindex.

        // std::cout << "Inside load index: " << _max_tf << std::endl;

        n = hash_map->n;
        max_tf = _max_tf;

        std::string pos_file = aindex_prefix + ".pos.bin";
        std::string index_file = aindex_prefix + ".index.bin";
        std::string indices_file = aindex_prefix + ".indices.bin";

        // std::cout << "END" << std::endl;

//        emphf::logger() << "Reading aindex.pos.bin array..." << std::endl;
//
//        size_t f = 0;
//        size_t rid = 0;
//        std::ifstream fout2(pos_file, std::ios::in | std::ios::binary);
//        while(fout2.read(reinterpret_cast<char *>(&f), sizeof(f))) {
//            start_positions.push_back(f);
//            start2rid[f] = rid;
//            rid += 1;
//
//        }
//
//        start_positions.pop_back();
//        start_positions.pop_back();
//        fout2.close();
//        emphf::logger() << "\tDone" << std::endl;

        emphf::logger() << "Reading aindex.indices.bin array..." << std::endl;

        size_t pos = 0;
        std::ifstream fout5(indices_file, std::ios::in | std::ios::binary);
        fout5.seekg(0, std::ios::end);
        size_t length = fout5.tellg();
        fout5.close();

        FILE* in1 = std::fopen(indices_file.c_str(), "rb");
        indices = (size_t*)mmap(NULL, length, PROT_READ|PROT_WRITE, MAP_PRIVATE, fileno(in1), 0);
        if (indices == nullptr) {
            std::cerr << "Failed position loading" << std::endl;
            exit(10);
        }
        fclose(in1);
        indices_length = length;
        emphf::logger() << "\tDone" << std::endl;

        emphf::logger() << "Reading aindex.index.bin array..." << std::endl;

        pos = 0;
        std::ifstream fout6(index_file, std::ios::in | std::ios::binary);
        fout6.seekg(0, std::ios::end);
        length = fout6.tellg();
        fout6.close();

        FILE* in = std::fopen(index_file.c_str(), "rb");
        positions = (size_t*)mmap(NULL, length, PROT_READ|PROT_WRITE, MAP_PRIVATE, fileno(in), 0);
        if (positions == nullptr) {
            std::cerr << "Failed position loading" << std::endl;
            exit(10);
        }
        fclose(in);
        emphf::logger() << "\tDone" << std::endl;

    }

    std::string get_read_by_rid(uint32_t rid, int ori) {

        size_t start = start_positions[rid];
        size_t end = start;
        size_t spring_pos = 0;

        while (true) {
            if (reads[end] == '\n') {
                char rkmer[end-spring_pos];
                std::memcpy(rkmer, &reads[spring_pos+1], end-spring_pos-1);
                rkmer[end-spring_pos-1] = '\0';
                return std::string(rkmer);
            } else if (reads[end] == '~') {
                if (ori == 0) {
                    char lkmer[end-start+1];
                    std::memcpy(lkmer, &reads[start], end-start);
                    lkmer[end-start] = '\0';
                    return std::string(lkmer);
                } else {
                    spring_pos = end;
                }
            }
            end += 1;
        }
    }

    size_t get_n() {
        return hash_map->n;
    }

    size_t get_rid(size_t pos) {
        // Get rid by position.
        while (true){
            if (reads[pos] == '\n') {
                return pos+1;
            }
            if (pos == 0) {
                return pos;
            }
            pos -= 1;
        }
    }

    size_t get_kid_by_kmer(std::string _kmer) {
        uint64_t kmer = get_dna23_bitset(_kmer);
        return hash_map->get_pfid_by_umer_safe(kmer);

    }

    

    void get_positions(size_t* r, std::string kmer) {
        // Get read positions and save them to given r
        auto h1 = hash_map->get_pfid(kmer);
        size_t j = 0;
        for (size_t i=indices[h1]; i < indices[h1+1]; ++i) {
            if (j == max_tf - 1) {
                break;
            }
            r[j] = positions[i];
            j += 1;
        }
        r[j] = 0;
    }

    size_t get(char* ckmer) {
        // Return tf for given char * kmer
        std::string kmer = std::string(ckmer);
        return get(kmer);
    }

    size_t get(std::string kmer) {
        // Return tf for given kmer
        uint64_t ukmer = get_dna23_bitset(kmer);
        auto h1 = hash_map->hasher.lookup(kmer, str_adapter);
        if (h1 >= hash_map->n || hash_map->checker[h1] != ukmer) {
<<<<<<< HEAD
            std::string rev_kmer = "NNNNNNNNNNNNNNNNNNNNNNN";
            uint64_t urev_kmer = reverseDNA(ukmer);
            get_bitset_dna23(urev_kmer, rev_kmer);
            auto h2 = hash_map->hasher.lookup(rev_kmer, str_adapter);
            if (h2 >= hash_map->n || hash_map->checker[h2] != urev_kmer) {
                return 0;
            } else {
                return hash_map->tf_values[h2];
            }
        } else {
            return hash_map->tf_values[h1];
        }
        return 0;
    }

    size_t get_strand(std::string kmer) {
        uint64_t ukmer = get_dna23_bitset(kmer);
        auto h1 = hash_map->hasher.lookup(kmer, str_adapter);
        if (h1 >= hash_map->n || hash_map->checker[h1] != ukmer) {
=======
>>>>>>> 773d536f
            std::string rev_kmer = "NNNNNNNNNNNNNNNNNNNNNNN";
            uint64_t urev_kmer = reverseDNA(ukmer);
            get_bitset_dna23(urev_kmer, rev_kmer);
            auto h2 = hash_map->hasher.lookup(rev_kmer, str_adapter);
            if (h2 >= hash_map->n || hash_map->checker[h2] != urev_kmer) {
                return 0;
            } else {
<<<<<<< HEAD
                return 1;
            }
        } else {
            return 2;
=======
                return hash_map->tf_values[h2];
            }
        } else {
            return hash_map->tf_values[h1];
>>>>>>> 773d536f
        }
        return 0;
    }


    void get_kmer_by_kid(size_t r, char* kmer) {
            // if (r >= hash_map->n) {
            //     return;
            // }
            uint64_t ukmer = hash_map->checker[r];
            get_bitset_dna23_c(ukmer, kmer, 23);            
    }



    size_t get_kmer(size_t p, char* kmer, char* rkmer) {
        // Get tf, kmer and rev_kmer stored in given arrays.
        uint64_t ukmer = hash_map->checker[p];
        uint64_t urev_kmer = reverseDNA(ukmer);
        get_bitset_dna23_c(ukmer, kmer, 23);
        get_bitset_dna23_c(urev_kmer, rkmer, 23);
        return hash_map->tf_values[p];
    }

    size_t get_hash_size() {
        return hash_map->n;
    }

    void increase(char* ckmer) {
        std::string kmer = std::string(ckmer);
        hash_map->increase(kmer);
    }

    void decrease(char* ckmer) {
        std::string kmer = std::string(ckmer);
        hash_map->decrease(kmer);
    }

    void set_positions(size_t* r, std::string kmer) {
        // Set read positions
        auto h1 = hash_map->get_pfid(kmer);
        size_t j = 0;
        for (size_t i=indices[h1]; i < indices[h1+1]; ++i) {
            positions[i] = r[j];
            j += 1;
        }
    }

    void check_aindex() {

        for (size_t h1=0; h1<hash_map->n; ++h1) {
            size_t tf = hash_map->tf_values[h1];
            size_t xtf = 0;

            if (h1 && h1 % 1000000 == 0) {
                std::cout << "Completed: " << h1 << "/" << hash_map->n << std::endl;
            }

            for (size_t i=indices[h1]; i < indices[h1+1]; ++i) {
                if (positions[i] == 0) {
                    break;
                }

                xtf += 1;

                size_t pos = positions[i]-1;

                char ckmer[Settings::K];

                std::memcpy(ckmer, &reads[pos], Settings::K);
                ckmer[Settings::K] = '\0';
                std::string data_kmer = std::string(ckmer);

                uint64_t h1_kmer = hash_map->checker[h1];
                std::string kmer = get_bitset_dna23(h1_kmer);
                if (data_kmer != kmer) {
                    size_t rh1 = reverseDNA(h1_kmer);
                    std::string rkmer = get_bitset_dna23(rh1);
                    if (data_kmer != rkmer) {
                        std::cout << h1 << " " << i << " " << tf << " " << xtf << " " <<  data_kmer << " " << kmer << " " << rkmer << std::endl;
                    }
                }
            }
            if (tf != xtf) {
                std::cout << tf << " " << xtf << std::endl;

            }
        }
    }

    void check_aindex_reads() {

        bool* used_reads = new bool[1];
        std::vector<Hit> hits;

        for (size_t h1=0; h1<hash_map->n; ++h1) {

            if (h1 && h1 % 1000000 == 0) {
                std::cout << "Completed: " << h1 << "/" << hash_map->n << std::endl;
            }

            uint64_t h1_kmer = hash_map->checker[h1];
            std::string kmer = get_bitset_dna23(h1_kmer);
            hits.clear();
            get_reads_se_by_kmer(kmer, h1, used_reads, hits);

            size_t max_pos = 0;

            for (auto hit: hits) {
                std::max(max_pos, hit.pos);
                std::string subkmer = hit.read.substr(hit.pos, Settings::K);
                assert(subkmer == kmer);
                std::cout << kmer << " " << subkmer << " " << h1 << " " << hash_map->tf_values[h1] << std::endl;
            }
        }
    }


    void get_reads_se_by_kmer(std::string const kmer, size_t h1, bool* used_reads, std::vector<Hit> &hits) {


        for (size_t i=indices[h1]; i < indices[h1+1]; ++i) {

            if (positions[i] == 0) {
                break;
            }

            size_t position = positions[i] - 1;
            size_t start = get_rid(position);

            size_t end = start;
            size_t spring_pos = 0;

            size_t pos = position - start;
            std::string left_read;
            std::string right_read;

            while (true) {
                if (reads[end] == '\n') {
                    if (spring_pos > 0) {
                        char rkmer[end-spring_pos];
                        std::memcpy(rkmer, &reads[spring_pos+1], end-spring_pos-1);
                        rkmer[end-spring_pos-1] = '\0';
                        right_read = std::string(rkmer);
                    }
                    break;
                } else if (reads[end] == '~') {
                    char lkmer[end-start+1];
                    std::memcpy(lkmer, &reads[start], end-start);
                    lkmer[end-start] = '\0';
                    left_read = std::string(lkmer);
                    spring_pos = end;
                }
                end += 1;
            }

            size_t real_rid = start2rid[start];

            Hit hit;
            hit.rid = real_rid;
            hit.start = start;
            hit.pos = pos;
            hit.rev = 0;
            spring_pos = spring_pos - start;

            if (pos < spring_pos) {
                hit.read = left_read;
                hit.ori = 0;

                if (hit.read.substr(hit.pos, Settings::K) != kmer) {
                    std::string rleft_read = hit.read;
                    get_revcomp(hit.read, rleft_read);
                    hit.pos = hit.read.length() - pos - Settings::K;
                    if (rleft_read.substr(hit.pos, Settings::K) != kmer) {
                        std::cout << rleft_read << std::endl;
                        std::cout << left_read << std::endl;
                        std::cout << right_read << std::endl;
                        std::cout << kmer << " " << pos <<  std::endl;
                        continue;
                    }
                    hit.read = rleft_read;
                    hit.rev = 1;
//                    hit.ori = 1;
                }
            } else {

                if (hit.pos == spring_pos) {
                    hit.pos = hit.pos - spring_pos;
                    std::cout <<  left_read << std::endl;
                    std::cout <<  right_read << std::endl;
                    std::cout << kmer << std::endl;

                } else {
                    hit.pos = hit.pos - spring_pos - 1;
                }

                hit.read = right_read;
                hit.ori = 1;

                if (hit.read.substr(hit.pos, Settings::K) != kmer) {
                    std::string rright_read = hit.read;
                    get_revcomp(hit.read, rright_read);
                    hit.pos = hit.read.length() - hit.pos - Settings::K;
                    if (rright_read.substr(hit.pos, Settings::K) != kmer) {
                        continue;
                    }
                    hit.read = rright_read;
                    hit.rev = 1;
//                    hit.ori = 0;
                }

            }

//            if (reversed_reads[real_rid]) {
//                if (hit.ori) {
//                    hit.ori = 0;
//                } else {
//                    hit.ori = 1;
//                }
//            }

            if (used_reads[2*hit.rid+hit.ori]) {
                continue;
            }
            hits.push_back(hit);

        }
    }


    void freeme(char* ptr)
    {
        std::cout << "freeing address: " << ptr << std::endl;
        free(ptr);
    }

};

extern "C" {

    AindexWrapper* AindexWrapper_new(){ return new AindexWrapper(); }
    void AindexWrapper_load(AindexWrapper* foo, char* index_prefix){ foo->load(index_prefix); }


    void AindexWrapper_freeme(AindexWrapper* foo, char* ptr){ foo->freeme(ptr); }


    void AindexWrapper_load_hash_file(AindexWrapper* foo, char* hash_filename){ foo->load(hash_filename); }

    void AindexWrapper_load_reads(AindexWrapper* foo, char* reads_file){ foo->load_reads(reads_file); }

    void AindexWrapper_load_index(AindexWrapper* foo, char* index_prefix, uint32_t max_tf){ foo->load_index(index_prefix, max_tf); }
    
    void AindexWrapper_increase(AindexWrapper* foo, char* kmer){ foo->increase(kmer); }
    void AindexWrapper_decrease(AindexWrapper* foo, char* kmer){ foo->decrease(kmer); }

    size_t AindexWrapper_get_kid_by_kmer(AindexWrapper* foo, char* kmer){ return foo->get_kid_by_kmer(kmer); }

    void AindexWrapper_get_kmer_by_kid(AindexWrapper* foo, size_t kid, char* kmer){ foo->get_kmer_by_kid(kid, kmer); }

    size_t AindexWrapper_get(AindexWrapper* foo, char* kmer){ return foo->get(kmer); }

    size_t AindexWrapper_get_n(AindexWrapper* foo){ return foo->get_n(); }

    size_t AindexWrapper_get_rid(AindexWrapper* foo, size_t pos){ return foo->get_rid(pos); }

//    char* AindexWrapper_get_read(AindexWrapper* foo, size_t start, int ori){ return foo->get_read(pos, ori); }

    void AindexWrapper_get_positions(AindexWrapper* foo, size_t* r, char* kmer){ foo->get_positions(r, kmer); }

    void AindexWrapper_set_positions(AindexWrapper* foo, size_t* r, char* kmer){ foo->set_positions(r, kmer); }

    size_t AindexWrapper_get_kmer(AindexWrapper* foo, size_t p, char* kmer, char* rkmer){ return foo->get_kmer(p, kmer, rkmer); }

<<<<<<< HEAD
    size_t AindexWrapper_get_strand(AindexWrapper* foo, char* kmer){ return foo->get_strand(kmer); }

=======
>>>>>>> 773d536f
    size_t AindexWrapper_get_hash_size(AindexWrapper* foo){ return foo->get_hash_size(); }
}<|MERGE_RESOLUTION|>--- conflicted
+++ resolved
@@ -26,10 +26,12 @@
 
     size_t n = 0;
     uint32_t max_tf = 0;
+    uint32_t max_tf = 0;
     size_t indices_length = 0;
 
 public:
 
+    PHASH_MAP *hash_map;
     PHASH_MAP *hash_map;
     size_t n_reads = 0;
     std::map<size_t, uint32_t> start2rid;
@@ -41,6 +43,7 @@
     char *reads = nullptr;
 
     AindexWrapper() {
+
 
     }
 
@@ -54,14 +57,18 @@
 
         delete hash_map;
 
+        delete hash_map;
+
         reads = nullptr;
         indices = nullptr;
         positions = nullptr;
 
+
     }
 
     void load(std::string index_prefix){
 
+        hash_map = new PHASH_MAP();
         hash_map = new PHASH_MAP();
         // Load perfect hash into hash_map into memory
         emphf::logger() << "Reading index and hash..." << std::endl;
@@ -71,10 +78,16 @@
         emphf::logger() << "...files: " << tf_file << std::endl;
         emphf::logger() << "...files: " << hash_filename << std::endl;
         load_hash(*hash_map, index_prefix, tf_file, hash_filename);
+        emphf::logger() << "...files: " << index_prefix << std::endl;
+        emphf::logger() << "...files: " << tf_file << std::endl;
+        emphf::logger() << "...files: " << hash_filename << std::endl;
+        load_hash(*hash_map, index_prefix, tf_file, hash_filename);
         emphf::logger() << "\tDone" << std::endl;
     }
 
     void load_hash_file(std::string hash_filename) {
+        std::cout << "Loading only hash..." << std::endl;
+        load_only_hash(*hash_map, hash_filename);
         std::cout << "Loading only hash..." << std::endl;
         load_only_hash(*hash_map, hash_filename);
     }
@@ -119,8 +132,12 @@
     }
 
     void load_index(std::string aindex_prefix, uint32_t _max_tf) {
+    void load_index(std::string aindex_prefix, uint32_t _max_tf) {
         // Load aindex.
 
+        // std::cout << "Inside load index: " << _max_tf << std::endl;
+
+        n = hash_map->n;
         // std::cout << "Inside load index: " << _max_tf << std::endl;
 
         n = hash_map->n;
@@ -129,6 +146,8 @@
         std::string pos_file = aindex_prefix + ".pos.bin";
         std::string index_file = aindex_prefix + ".index.bin";
         std::string indices_file = aindex_prefix + ".indices.bin";
+
+        // std::cout << "END" << std::endl;
 
         // std::cout << "END" << std::endl;
 
@@ -214,6 +233,7 @@
 
     size_t get_n() {
         return hash_map->n;
+        return hash_map->n;
     }
 
     size_t get_rid(size_t pos) {
@@ -232,13 +252,16 @@
     size_t get_kid_by_kmer(std::string _kmer) {
         uint64_t kmer = get_dna23_bitset(_kmer);
         return hash_map->get_pfid_by_umer_safe(kmer);
-
-    }
-
+        return hash_map->get_pfid_by_umer_safe(kmer);
+
+    }
+
+    
     
 
     void get_positions(size_t* r, std::string kmer) {
         // Get read positions and save them to given r
+        auto h1 = hash_map->get_pfid(kmer);
         auto h1 = hash_map->get_pfid(kmer);
         size_t j = 0;
         for (size_t i=indices[h1]; i < indices[h1+1]; ++i) {
@@ -262,7 +285,6 @@
         uint64_t ukmer = get_dna23_bitset(kmer);
         auto h1 = hash_map->hasher.lookup(kmer, str_adapter);
         if (h1 >= hash_map->n || hash_map->checker[h1] != ukmer) {
-<<<<<<< HEAD
             std::string rev_kmer = "NNNNNNNNNNNNNNNNNNNNNNN";
             uint64_t urev_kmer = reverseDNA(ukmer);
             get_bitset_dna23(urev_kmer, rev_kmer);
@@ -282,26 +304,19 @@
         uint64_t ukmer = get_dna23_bitset(kmer);
         auto h1 = hash_map->hasher.lookup(kmer, str_adapter);
         if (h1 >= hash_map->n || hash_map->checker[h1] != ukmer) {
-=======
->>>>>>> 773d536f
             std::string rev_kmer = "NNNNNNNNNNNNNNNNNNNNNNN";
             uint64_t urev_kmer = reverseDNA(ukmer);
             get_bitset_dna23(urev_kmer, rev_kmer);
             auto h2 = hash_map->hasher.lookup(rev_kmer, str_adapter);
             if (h2 >= hash_map->n || hash_map->checker[h2] != urev_kmer) {
+            auto h2 = hash_map->hasher.lookup(rev_kmer, str_adapter);
+            if (h2 >= hash_map->n || hash_map->checker[h2] != urev_kmer) {
                 return 0;
             } else {
-<<<<<<< HEAD
                 return 1;
             }
         } else {
             return 2;
-=======
-                return hash_map->tf_values[h2];
-            }
-        } else {
-            return hash_map->tf_values[h1];
->>>>>>> 773d536f
         }
         return 0;
     }
@@ -316,14 +331,25 @@
     }
 
 
+    void get_kmer_by_kid(size_t r, char* kmer) {
+            // if (r >= hash_map->n) {
+            //     return;
+            // }
+            uint64_t ukmer = hash_map->checker[r];
+            get_bitset_dna23_c(ukmer, kmer, 23);            
+    }
+
+
 
     size_t get_kmer(size_t p, char* kmer, char* rkmer) {
         // Get tf, kmer and rev_kmer stored in given arrays.
+        uint64_t ukmer = hash_map->checker[p];
         uint64_t ukmer = hash_map->checker[p];
         uint64_t urev_kmer = reverseDNA(ukmer);
         get_bitset_dna23_c(ukmer, kmer, 23);
         get_bitset_dna23_c(urev_kmer, rkmer, 23);
         return hash_map->tf_values[p];
+        return hash_map->tf_values[p];
     }
 
     size_t get_hash_size() {
@@ -333,15 +359,18 @@
     void increase(char* ckmer) {
         std::string kmer = std::string(ckmer);
         hash_map->increase(kmer);
+        hash_map->increase(kmer);
     }
 
     void decrease(char* ckmer) {
         std::string kmer = std::string(ckmer);
         hash_map->decrease(kmer);
+        hash_map->decrease(kmer);
     }
 
     void set_positions(size_t* r, std::string kmer) {
         // Set read positions
+        auto h1 = hash_map->get_pfid(kmer);
         auto h1 = hash_map->get_pfid(kmer);
         size_t j = 0;
         for (size_t i=indices[h1]; i < indices[h1+1]; ++i) {
@@ -354,9 +383,12 @@
 
         for (size_t h1=0; h1<hash_map->n; ++h1) {
             size_t tf = hash_map->tf_values[h1];
+        for (size_t h1=0; h1<hash_map->n; ++h1) {
+            size_t tf = hash_map->tf_values[h1];
             size_t xtf = 0;
 
             if (h1 && h1 % 1000000 == 0) {
+                std::cout << "Completed: " << h1 << "/" << hash_map->n << std::endl;
                 std::cout << "Completed: " << h1 << "/" << hash_map->n << std::endl;
             }
 
@@ -375,6 +407,7 @@
                 ckmer[Settings::K] = '\0';
                 std::string data_kmer = std::string(ckmer);
 
+                uint64_t h1_kmer = hash_map->checker[h1];
                 uint64_t h1_kmer = hash_map->checker[h1];
                 std::string kmer = get_bitset_dna23(h1_kmer);
                 if (data_kmer != kmer) {
@@ -399,10 +432,14 @@
 
         for (size_t h1=0; h1<hash_map->n; ++h1) {
 
+        for (size_t h1=0; h1<hash_map->n; ++h1) {
+
             if (h1 && h1 % 1000000 == 0) {
                 std::cout << "Completed: " << h1 << "/" << hash_map->n << std::endl;
-            }
-
+                std::cout << "Completed: " << h1 << "/" << hash_map->n << std::endl;
+            }
+
+            uint64_t h1_kmer = hash_map->checker[h1];
             uint64_t h1_kmer = hash_map->checker[h1];
             std::string kmer = get_bitset_dna23(h1_kmer);
             hits.clear();
@@ -414,6 +451,7 @@
                 std::max(max_pos, hit.pos);
                 std::string subkmer = hit.read.substr(hit.pos, Settings::K);
                 assert(subkmer == kmer);
+                std::cout << kmer << " " << subkmer << " " << h1 << " " << hash_map->tf_values[h1] << std::endl;
                 std::cout << kmer << " " << subkmer << " " << h1 << " " << hash_map->tf_values[h1] << std::endl;
             }
         }
@@ -538,6 +576,12 @@
         free(ptr);
     }
 
+    void freeme(char* ptr)
+    {
+        std::cout << "freeing address: " << ptr << std::endl;
+        free(ptr);
+    }
+
 };
 
 extern "C" {
@@ -549,10 +593,16 @@
     void AindexWrapper_freeme(AindexWrapper* foo, char* ptr){ foo->freeme(ptr); }
 
 
+
+
+    void AindexWrapper_freeme(AindexWrapper* foo, char* ptr){ foo->freeme(ptr); }
+
+
     void AindexWrapper_load_hash_file(AindexWrapper* foo, char* hash_filename){ foo->load(hash_filename); }
 
     void AindexWrapper_load_reads(AindexWrapper* foo, char* reads_file){ foo->load_reads(reads_file); }
 
+    void AindexWrapper_load_index(AindexWrapper* foo, char* index_prefix, uint32_t max_tf){ foo->load_index(index_prefix, max_tf); }
     void AindexWrapper_load_index(AindexWrapper* foo, char* index_prefix, uint32_t max_tf){ foo->load_index(index_prefix, max_tf); }
     
     void AindexWrapper_increase(AindexWrapper* foo, char* kmer){ foo->increase(kmer); }
@@ -561,8 +611,10 @@
     size_t AindexWrapper_get_kid_by_kmer(AindexWrapper* foo, char* kmer){ return foo->get_kid_by_kmer(kmer); }
 
     void AindexWrapper_get_kmer_by_kid(AindexWrapper* foo, size_t kid, char* kmer){ foo->get_kmer_by_kid(kid, kmer); }
+    void AindexWrapper_get_kmer_by_kid(AindexWrapper* foo, size_t kid, char* kmer){ foo->get_kmer_by_kid(kid, kmer); }
 
     size_t AindexWrapper_get(AindexWrapper* foo, char* kmer){ return foo->get(kmer); }
+    size_t AindexWrapper_get(AindexWrapper* foo, char* kmer){ return foo->get(kmer); }
 
     size_t AindexWrapper_get_n(AindexWrapper* foo){ return foo->get_n(); }
 
@@ -572,14 +624,12 @@
 
     void AindexWrapper_get_positions(AindexWrapper* foo, size_t* r, char* kmer){ foo->get_positions(r, kmer); }
 
+
     void AindexWrapper_set_positions(AindexWrapper* foo, size_t* r, char* kmer){ foo->set_positions(r, kmer); }
 
     size_t AindexWrapper_get_kmer(AindexWrapper* foo, size_t p, char* kmer, char* rkmer){ return foo->get_kmer(p, kmer, rkmer); }
 
-<<<<<<< HEAD
     size_t AindexWrapper_get_strand(AindexWrapper* foo, char* kmer){ return foo->get_strand(kmer); }
 
-=======
->>>>>>> 773d536f
     size_t AindexWrapper_get_hash_size(AindexWrapper* foo){ return foo->get_hash_size(); }
 }