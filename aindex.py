--- conflicted
+++ resolved
@@ -6,15 +6,24 @@
 #@contact: ad3002@gmail.com
 
 import os, sys
+import os, sys
 import ctypes
 from ctypes import cdll
 from ctypes import *
-
+from ctypes import *
+
+import mmap
+from collections import defaultdict
 import mmap
 from collections import defaultdict
 from settings import dll_paths
 
+
 for dll_path in dll_paths:
+    if not "/" in dll_path:
+        dll_path = os.path.join(os.path.dirname(os.path.abspath(__file__)), dll_path)
+    if os.path.isfile(dll_path):
+        print("Loading: %s (exists: %s)" % (dll_path, os.path.isfile(dll_path)))
     if not "/" in dll_path:
         dll_path = os.path.join(os.path.dirname(os.path.abspath(__file__)), dll_path)
     if os.path.isfile(dll_path):
@@ -24,12 +33,9 @@
 else:
     raise Exception("Ariadna's dll was not found: %s" % str(dll_paths))
 
-<<<<<<< HEAD
 
 from intervaltree import IntervalTree
 
-=======
->>>>>>> 773d536f
 
 def get_revcomp(sequence):
     '''Return reverse complementary sequence.
@@ -79,15 +85,12 @@
 lib.AindexWrapper_get_rid.argtypes = [c_void_p]
 lib.AindexWrapper_get_rid.restype = c_size_t
 
-<<<<<<< HEAD
 lib.AindexWrapper_get_strand.argtypes = [c_void_p]
 lib.AindexWrapper_get_strand.restype = c_size_t
 
 
 
 
-=======
->>>>>>> 773d536f
 lib.AindexWrapper_get_kmer.argtypes = [c_void_p, c_size_t, c_char_p, c_char_p]
 lib.AindexWrapper_get_kmer.restype = c_size_t
 
@@ -101,6 +104,9 @@
 class AIndex(object):
     ''' Wrapper for working with cpp aindex implementation.
     '''
+
+    obj = None
+    references = {}
 
     obj = None
     references = {}
@@ -113,17 +119,12 @@
             raise Exception("One of index files was not found: %s" % str(index_prefix))
         self.references["index_prefix"] = index_prefix.encode('utf-8')
         lib.AindexWrapper_load(self.obj, index_prefix.encode('utf-8'))
-<<<<<<< HEAD
-=======
-
->>>>>>> 773d536f
 
     def __getitem__(self, kmer):
         ''' Return tf for kmer.
         '''
         return lib.AindexWrapper_get(self.obj, kmer.encode('utf-8'))
 
-<<<<<<< HEAD
     def get_strand(self, kmer):
         ''' Return strand for kmer 0 NA or 1 - 2 +.
         '''
@@ -133,14 +134,6 @@
         ''' Return kmer id for kmer
         '''
         return lib.AindexWrapper_get_kid_by_kmer(self.obj, kmer.encode('utf-8'))
-=======
-    def get_kid_by_kmer(self, kmer):
-        ''' Return kmer id for kmer
-        '''
-        return lib.AindexWrapper_get_kid_by_kmer(self.obj, kmer.encode('utf-8'))
-
-    
->>>>>>> 773d536f
 
     def load(self, index_prefix, max_tf):
         ''' Load aindex. max_tf limits 
@@ -151,13 +144,22 @@
         if not (os.path.isfile(index_prefix + ".pf") and os.path.isfile(index_prefix + ".tf.bin") and os.path.isfile(index_prefix + ".kmers.bin") and os.path.isfile(index_prefix + ".index.bin") and os.path.isfile(index_prefix + ".indices.bin") and os.path.isfile(index_prefix + ".pos.bin")):
             raise Exception("One of index files was not found: %s" % str(index_prefix))
 
+
+        if not (os.path.isfile(index_prefix + ".pf") and os.path.isfile(index_prefix + ".tf.bin") and os.path.isfile(index_prefix + ".kmers.bin") and os.path.isfile(index_prefix + ".index.bin") and os.path.isfile(index_prefix + ".indices.bin") and os.path.isfile(index_prefix + ".pos.bin")):
+            raise Exception("One of index files was not found: %s" % str(index_prefix))
+
         self.max_tf = max_tf
+
+        lib.AindexWrapper_load_index(self.obj, index_prefix.encode('utf-8'), c_uint32(max_tf))
 
         lib.AindexWrapper_load_index(self.obj, index_prefix.encode('utf-8'), c_uint32(max_tf))
 
     def load_reads(self, reads_file):
         ''' Load reads with mmap and with aindex.
         '''
+        if not os.path.isfile(reads_file):
+            raise Exception("Reads files was not found: %s" % str(reads_file))
+
         if not os.path.isfile(reads_file):
             raise Exception("Reads files was not found: %s" % str(reads_file))
 
@@ -165,6 +167,7 @@
         with open(reads_file, "r+b") as f:
             self.reads = mmap.mmap(f.fileno(), 0)
             self.reads_size = self.reads.size()
+        lib.AindexWrapper_load_reads(self.obj, reads_file.encode('utf-8'))
         lib.AindexWrapper_load_reads(self.obj, reads_file.encode('utf-8'))
         print("\tloaded %s chars." % self.reads_size)
 
@@ -176,10 +179,6 @@
             self.end_cheker = lambda x: self.reads[x] == "\n"
             self.python3 = False
 
-<<<<<<< HEAD
-=======
-
->>>>>>> 773d536f
     def iter_reads(self):
         ''' Iter over reads 
         and yield (start_pos, next_read_pos, read).
@@ -188,7 +187,9 @@
         end = 0
         N = len(self.reads)
 
+
         while True:
+            while end < N and not self.end_cheker(end):
             while end < N and not self.end_cheker(end):
                 end += 1
             yield start, end+1, self.reads[start:end]
@@ -206,9 +207,12 @@
         N = len(self.reads)
         rid = 0
 
+
         while True:
             while not self.end_cheker(end):
+            while not self.end_cheker(end):
                 end += 1
+            splited_reads = self.reads[start:end].split("~".encode("utf-8"))
             splited_reads = self.reads[start:end].split("~".encode("utf-8"))
             for i, subread in enumerate(splited_reads):
                 yield rid, start, i, subread
@@ -238,10 +242,6 @@
         lib.AindexWrapper_get_kmer_by_kid(self.obj, c_size_t(kid), kmer)
         return kmer.value
 
-<<<<<<< HEAD
-=======
-
->>>>>>> 773d536f
     def get_kmer(self, pos, k=23):
         ''' Get kmer, revcomp kmer and corresondent tf 
         for given position in read file.
@@ -255,6 +255,15 @@
         rkmer = ctypes.c_char_p()
         rkmer.value = s.encode("utf-8")
 
+
+        s = "N"*k
+
+        kmer = ctypes.c_char_p()
+        kmer.value = s.encode("utf-8")
+
+        rkmer = ctypes.c_char_p()
+        rkmer.value = s.encode("utf-8")
+
         tf = lib.AindexWrapper_get_kmer(self.obj, pos, kmer, rkmer)
         return kmer.value, rkmer.value, tf
 
@@ -265,9 +274,20 @@
 
         # lib.AindexWrapper_get_positions.argtypes = (ctypes.c_void_p, ctypes.POINTER(ctypes.c_size_t), ctypes.c_char_p)
 
+
+        # lib.AindexWrapper_get_positions.argtypes = (ctypes.c_void_p, ctypes.POINTER(ctypes.c_size_t), ctypes.c_char_p)
+
         n = self.max_tf
 
+
         r = (ctypes.c_size_t*n)()
+
+        array_type = ctypes.c_size_t * n
+
+        kmer = str(kmer)
+
+        lib.AindexWrapper_get_positions(self.obj, pointer(r), kmer.encode('utf-8'))
+        
 
         array_type = ctypes.c_size_t * n
 
@@ -279,6 +299,7 @@
         ids = []
         poses_array = []
         for i in range(n):
+        for i in range(n):
             if r[i] > 0:
                 poses_array.append(r[i]-1)
             else:
@@ -298,7 +319,6 @@
 
         lib.AindexWrapper_set_positions(self.obj, pointer(r), kmer.encode('utf-8'))
 
-<<<<<<< HEAD
     def load_header(self, header_file):
         ''' Load reads meta information.
         '''
@@ -395,9 +415,6 @@
             tf = self[kmer]
             if tf >= cutoff:
                 print(i, kmer, tf)
-=======
-
->>>>>>> 773d536f
 
 
 def load_aindex(settings, prefix=None, reads=None, aindex_prefix=None, skip_reads=False, skip_aindex=False):
@@ -425,6 +442,7 @@
         aindex_prefix = settings["aindex_prefix"]
     
     kmer2tf = AIndex(prefix)
+    kmer2tf.max_tf = settings["max_tf"]
     kmer2tf.max_tf = settings["max_tf"]
     if not skip_reads:
         kmer2tf.load_reads(reads)
@@ -457,11 +475,7 @@
 
     '''
 
-<<<<<<< HEAD
     rid2poses = kmer2tf.get_rid2poses(kmer)
-=======
-    rid2poses = get_rid2poses(kmer, kmer2tf)
->>>>>>> 773d536f
 
     for rid in rid2poses:
         if used_reads and rid in used_reads:
@@ -474,13 +488,10 @@
         end = rid
         while True:
             if kmer2tf.end_cheker(end):
+            if kmer2tf.end_cheker(end):
                 break
             end += 1
-<<<<<<< HEAD
         read = kmer2tf.reads[rid:end].decode("utf8")
-=======
-        read = kmer2tf.reads[rid:end]
->>>>>>> 773d536f
 
         pos = poses[0]
         is_multiple_hit = len(poses) > 1
@@ -514,6 +525,7 @@
     TODO: more effective implementation than if sequence in read
     '''
     sequence = sequence.encode("utf-8")
+    sequence = sequence.encode("utf-8")
     if len(sequence) >= k:
         kmer = sequence[:k]
         for data in iter_reads_by_kmer(kmer, kmer2tf, used_reads=used_reads, only_left=only_left, skip_multiple=skip_multiple, k=k):
@@ -559,6 +571,8 @@
     '''
 
 
+
+
     result = []
     hits = kmer2tf.get_rid2poses(kmer)
     rkmer = get_revcomp(kmer)
@@ -566,6 +580,7 @@
     for hit in hits:
         end = hit
         while True:
+            if kmer2tf.end_cheker(end):
             if kmer2tf.end_cheker(end):
                 break
             end += 1
@@ -575,16 +590,19 @@
 
         pos = poses[0]
         if read[pos:pos+k] != kmer.encode("utf-8"):
+        if read[pos:pos+k] != kmer.encode("utf-8"):
             read = get_revcomp(read)
             poses = [len(read) - x - k for x in poses]
             pos = poses[0]
             was_reversed = 1
+            if read[pos:pos+k] != kmer.encode("utf-8"):
             if read[pos:pos+k] != kmer.encode("utf-8"):
                 print("Critical error kmer and ref are not equal:")
                 print(read[pos:pos+k])
                 print(kmer)
                 continue
                 
+        spring_pos = read.find("~".encode("utf-8"))
         spring_pos = read.find("~".encode("utf-8"))
 
         if spring_pos == -1:
@@ -681,13 +699,8 @@
             continue
         seen_rids.add(rid)
         pos = poses[0]
-<<<<<<< HEAD
         spring_pos = read.find("~")
         left, right = read.split("~")
-=======
-        spring_pos = read.find("~".encode("utf-8"))
-        left, right = read.split("~".encode("utf-8"))
->>>>>>> 773d536f
         if pos < spring_pos:
             lefts.append("")
             rights.append(right)
@@ -703,10 +716,6 @@
         rids.append(rid)
     max_length = max([len(x)+max_pos-starts[i] for i,x in enumerate(reads)])
     for i,read in enumerate(reads):
-<<<<<<< HEAD
         separator = "N"
-=======
-        separator = "N".encode("utf-8")
->>>>>>> 773d536f
         reads[i] = separator*(max_pos-starts[i]) + read + separator * (max_length-max_pos+starts[i]-len(read))
     return max_pos, reads, lefts, rights, rids, starts
